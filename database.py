"""Database interactions for the audiobook library."""

import typing as t
from contextlib import contextmanager

from sqlalchemy import create_engine
from sqlalchemy.orm import Session, sessionmaker

import logger
from models import Base, MODELS, ModelUnique

<<<<<<< HEAD
__version__ = "0.1.0"
=======
__version__ = "0.1.1"

log = logger.get_logger(__name__, "info")
>>>>>>> b4768734


class CachedSession(Session):
    """Database session with added instance cache."""

    def __init__(self, *args: t.Any, **kwargs: t.Any) -> None:
        """Constructs a cached session instance."""
        super().__init__(*args, **kwargs)
        self.cache: t.Dict[t.Tuple[t.Type[ModelUnique], str], ModelUnique] = {}

    def get(self, model: t.Type[ModelUnique], name: str) -> ModelUnique:
        """Get the instance with a name and a model from the cache or database."""
        name = model.clean_name(name=name)
        if (model, name) in self.cache:
            instance: ModelUnique = self.cache[(model, name)]
            log.debug(f"Got from cache: {instance!r}")
        else:
            instance: ModelUnique = self.query(model).filter(model.name == name).first()
            if instance:
                self.cache[(model, name)] = instance
                log.debug(f"Got from database: {instance!r}")
            else:
                log.debug(f"Failed to get: <{model.__name__}('{name}')>")
        return instance

<<<<<<< HEAD
    def create(
            self, model: t.Type[ModelUnique], name: str, **kwargs: t.Any
    ) -> ModelUnique:
=======
    def create(self, model: t.Type[ModelUnique], name: str, **kwargs: t.Any) -> ModelUnique:
>>>>>>> b4768734
        """Create a model instance or get it if it already exists."""
        name = model.clean_name(name)
        instance: ModelUnique = self.get(name=name, model=model)
        if instance:
            return instance
        for key, value in kwargs.items():
            if key in MODELS and isinstance(value, str):
                kwargs[key] = self.create(name=value, model=MODELS[key])
        instance: ModelUnique = model(name=name, **kwargs)
        self.add(instance)
        return instance

    def add(self, instance: ModelUnique, warn: t.Optional[bool] = True) -> None:
        """Add an instance to the database."""
        super().add(instance=instance, _warn=warn)
        self.cache[(instance.__class__, instance.name)] = instance
        log.info(f"Added: {instance!r}")

    def add_all(self, instances: t.List[ModelUnique]) -> None:
        """Add a list of instances to the database."""
        for item in instances:
            self.add(item)

    def delete(self, instance: ModelUnique) -> None:
        """Delete an instance from the database."""
        super().delete(instance)
        log.info(f"Deleted: {instance!r}")

    def commit(self) -> None:
        """Commit the current transaction to the database."""
        self.cache = {}
        super().commit()

    def rollback(self) -> None:
        """Rollback the current transaction."""
        self.cache = {}
        super().rollback()

    def get_index(self, model: t.Type[ModelUnique]) -> t.Dict[str, str]:
        """Return an index dictionary from a table in the database."""
        items = self.query(model).all()
        return {item.key: item.name for item in items}


class LibraryDatabase:
    """Interface to interact with the database."""

    def __init__(self, filename: str) -> None:
        """Initialize the database."""
        self._filename: str = filename
        self._engine = create_engine(f"sqlite:///{filename}")
<<<<<<< HEAD
        self._session_maker: sessionmaker = sessionmaker(
            bind=self._engine, class_=CachedSession
        )
=======
        self._session_maker: sessionmaker = sessionmaker(bind=self._engine, class_=CachedSession)
>>>>>>> b4768734
        Base.metadata.create_all(self._engine)
        log.info(f"Connected: {self!r}")

    def __repr__(self) -> str:
        return f"<LibraryDatabase('{self.filename}')>"

    def __str__(self) -> str:
        return self.filename

    @property
    def filename(self) -> str:
        return self._filename

    @contextmanager
    def session_scope(self) -> t.ContextManager:
        """Create a context manager for a database session."""
        session: CachedSession = self._session_maker()
<<<<<<< HEAD
        logging.info("Database session started.")
=======
        log.info("Database session started.")
>>>>>>> b4768734
        try:
            yield session
            session.commit()
        except Exception as exception:
            session.rollback()
            log.exception(
                f"Error while committing transaction: Rolling back changes:\n" f"{exception}"
            )
            raise
        finally:
            session.close()
            log.info("Database session closed.")

    def clear(self) -> None:
        """Clear the database."""
        Base.metadata.drop_all(self._engine)
        Base.metadata.create_all(self._engine)
        log.warning("Database cleared.")<|MERGE_RESOLUTION|>--- conflicted
+++ resolved
@@ -9,13 +9,9 @@
 import logger
 from models import Base, MODELS, ModelUnique
 
-<<<<<<< HEAD
-__version__ = "0.1.0"
-=======
 __version__ = "0.1.1"
 
 log = logger.get_logger(__name__, "info")
->>>>>>> b4768734
 
 
 class CachedSession(Session):
@@ -41,13 +37,7 @@
                 log.debug(f"Failed to get: <{model.__name__}('{name}')>")
         return instance
 
-<<<<<<< HEAD
-    def create(
-            self, model: t.Type[ModelUnique], name: str, **kwargs: t.Any
-    ) -> ModelUnique:
-=======
     def create(self, model: t.Type[ModelUnique], name: str, **kwargs: t.Any) -> ModelUnique:
->>>>>>> b4768734
         """Create a model instance or get it if it already exists."""
         name = model.clean_name(name)
         instance: ModelUnique = self.get(name=name, model=model)
@@ -99,13 +89,7 @@
         """Initialize the database."""
         self._filename: str = filename
         self._engine = create_engine(f"sqlite:///{filename}")
-<<<<<<< HEAD
-        self._session_maker: sessionmaker = sessionmaker(
-            bind=self._engine, class_=CachedSession
-        )
-=======
         self._session_maker: sessionmaker = sessionmaker(bind=self._engine, class_=CachedSession)
->>>>>>> b4768734
         Base.metadata.create_all(self._engine)
         log.info(f"Connected: {self!r}")
 
@@ -123,11 +107,7 @@
     def session_scope(self) -> t.ContextManager:
         """Create a context manager for a database session."""
         session: CachedSession = self._session_maker()
-<<<<<<< HEAD
-        logging.info("Database session started.")
-=======
         log.info("Database session started.")
->>>>>>> b4768734
         try:
             yield session
             session.commit()
